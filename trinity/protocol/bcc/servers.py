--- conflicted
+++ resolved
@@ -257,7 +257,6 @@
             return
         encoded_block = msg["encoded_block"]
         block = ssz.decode(encoded_block, BeaconBlock)
-<<<<<<< HEAD
         self.logger.debug(f"!@# _handle_new_beacon_block: received request_id={request_id}, block={block}")  # noqa: E501
         self._try_import_or_handle_orphan(block)
 
@@ -285,10 +284,6 @@
                 break
             else:
                 self.orphan_block_pool.remove(block)
-=======
-        self.logger.debug(f"!@# _handle_new_beacon_block: received block={block}")
-        # TODO: validate the block with db, and broadcast it if it's valid.
->>>>>>> c5ea40d3
 
     def _request_block_by_root(self, block_root: Hash32) -> None:
         for i, peer in enumerate(self._peer_pool.connected_nodes.values()):
