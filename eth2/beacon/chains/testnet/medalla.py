--- conflicted
+++ resolved
@@ -98,13 +98,6 @@
 
         self._fork_choice = fork_choice
         self._current_head = fork_choice.find_head()
-<<<<<<< HEAD
-        state_machine = self.get_state_machine(self._current_head.slot)
-        head_state = self._chain_db.get_state_by_root(
-            self._current_head.state_root, BeaconState, state_machine.config
-        )
-=======
->>>>>>> 12103e8e
 
         self._load_checkpoints()
 
@@ -112,8 +105,7 @@
         justified = self._chain_db.get_justified_head(BeaconBlock)
         finalized = self._chain_db.get_finalized_head(BeaconBlock)
 
-        # TODO fix slot polymorphism
-        state_machine = self.get_state_machine(GENESIS_SLOT)
+        state_machine = self.get_state_machine(self._current_head.slot)
         config = state_machine.config
         self._justified_checkpoint = Checkpoint.create(
             epoch=compute_epoch_at_slot(justified.slot, config.SLOTS_PER_EPOCH),
