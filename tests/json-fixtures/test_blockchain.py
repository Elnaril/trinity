--- conflicted
+++ resolved
@@ -12,14 +12,10 @@
     keccak,
 )
 
-<<<<<<< HEAD
-from evm import Chain
-=======
+
 from evm import (
-    constants,
-    EVM,
+  Chain,
 )
->>>>>>> 623c41fa
 from evm.exceptions import (
     ValidationError,
 )
